--- conflicted
+++ resolved
@@ -19,13 +19,8 @@
           - windows-latest
     runs-on: ${{ matrix.os }}
     steps:
-<<<<<<< HEAD
-      - uses: actions/checkout@v3
+      - uses: actions/checkout@v4
       - uses: haskell-actions/setup@v2
-=======
-      - uses: actions/checkout@v4
-      - uses: haskell/actions/setup@v2
->>>>>>> 44960a39
         id: setup-haskell-cabal
         with:
           ghc-version: ${{ matrix.ghc }}
